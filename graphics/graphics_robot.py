--- conflicted
+++ resolved
@@ -40,13 +40,10 @@
         # Set the other reference frame vectors
         self.__graphic_ref = draw_reference_frame_axes(self.__pose)
 
-<<<<<<< HEAD
         # Apply the initial pose if not given an STL (STL may need origin updating)
         if isinstance(structure, float):
             self.update_pose(self.__pose)
-
-=======
->>>>>>> 5fdec60d
+        
     def rotate_around_joint_axis(self, angle_of_rotation, axis_of_rotation):
         """
         Rotate the joint by a specific amount around one of the joints xyz axes
@@ -239,21 +236,9 @@
         """
         Update the reference frame axis vectors
         """
-<<<<<<< HEAD
         self.__x_vector = get_pose_x_vec(self.__pose)
         self.__y_vector = get_pose_y_vec(self.__pose)
         self.__z_vector = get_pose_z_vec(self.__pose)
-=======
-        # X vector is through the tooltip
-        self.__x_vector = self.__graphic_obj.axis
-        # self.__x_vector.mag = self.__length
-        # Y vector is in the 'up' direction of the object
-        self.__y_vector = self.__graphic_obj.up
-        # self.__y_vector.mag = self.__length
-        # Z vector is the cross product of the two
-        self.__z_vector = self.__x_vector.cross(self.__y_vector)
-        # self.__z_vector.mag = self.__length
->>>>>>> 5fdec60d
 
     def draw_reference_frame(self, is_visible):
         """
